use xcp::*;
use xcp_type_description::prelude::*;

use log::{info, LevelFilter};
use serde::{Deserialize, Serialize};
use signal_hook::{
    consts::{SIGHUP, SIGINT, SIGTERM},
    iterator::Signals,
};
use thiserror::Error;

use std::{thread, time::Duration};

#[derive(Serialize, Deserialize, Debug, Clone, Copy, XcpTypeDescription)]
struct CalPage1 {
    #[type_description(comment = "Max counter value", min = "0", max = "1023")]
    counter_max: u32,
    #[type_description(comment = "Min counter value", min = "0", max = "1023")]
    counter_min: u32,
    #[type_description(comment = "Task delay time in us", min = "0", max = "1000000", unit = "us")]
    delay: u32,
}

// Default value for the calibration parameters
const CAL_PAGE: CalPage1 = CalPage1 {
    counter_min: 5,
    counter_max: 10,
    delay: 100000,
};

#[derive(Error, Debug)]
enum XcpProcessError {
    #[error("An XCP error occurred: {0}")]
    XcpError(#[from] XcpError),
    // #[error("XCP instance not initialized")]
    // UninitializedError,
    #[error("General error: {0}")]
    GeneralError(String),
    #[error("IO error: {0}")]
    IoError(#[from] std::io::Error),
}

struct XcpProcess {
    //xcp: Option<Arc<&'static Xcp>>,
    cfg: ProcessConfig,
}

impl XcpProcess {
    fn new(config: ProcessConfig) -> Self {
        XcpProcess { /*xcp: None,*/ cfg: config }
    }

    // fn get_xcp(&self) -> Result<&Xcp, XcpProcessError> {
    //     self.xcp.as_ref().map(|arc| **arc).ok_or(XcpProcessError::UninitializedError)
    // }
}

impl Process for XcpProcess {
    type Error = XcpProcessError;

    fn init(&mut self) -> Result<(), Self::Error> {
        env_logger::Builder::new().target(env_logger::Target::Stdout).filter_level(LevelFilter::Info).init();

        let host = self.config().sections().get_value("Server Config", "host").unwrap();
        let port = self.config().sections().get_value("Server Config", "port").unwrap();

        let host: std::net::Ipv4Addr = host.parse().expect("Invalid ip addr, parse failed");
        let port: u16 = port.parse().expect("Invalid port, parse failed");

<<<<<<< HEAD
        let xcp = XcpBuilder::new(self.config().name())
=======
        XcpBuilder::new("xcpd")
>>>>>>> 61c42bd0
            .set_log_level(XcpLogLevel::Info)
            .set_epk("EPK_")
            .start_server(XcpTransportLayer::Udp, host, port)?;

        //self.xcp = Some(Arc::new(xcp));

        info!("XCP server initialized - {:?}:{}", host, port);

        Ok(())
    }

    fn run(&mut self) -> Result<(), Self::Error> {
        // Create a calibration segment with default values
        // and register the calibration parameters
        let xcp = Xcp::get(); // self.get_xcp()?;
        let calseg = xcp.create_calseg("calseg", &CAL_PAGE);
        calseg.register_fields();

        // Measurement signal
        let mut counter: u32 = calseg.counter_min;
        let mut counter_u64: u64 = 0;

        // Register a measurement event and bind it to the measurement signal
        let mut event = daq_create_event!("mainloop", 16);

        let mut signals = Signals::new(&[SIGINT, SIGTERM, SIGHUP]).map_err(|e| XcpProcessError::GeneralError(e.to_string()))?;

        let mut running = true;

        while running {
            for signal in signals.pending() {
                match signal {
                    SIGTERM => {
                        info!("Received SIGTERM signal");
                        running = false;
                        break;
                    }
                    SIGINT => {
                        info!("Received SIGINT signal");
                        running = false;
                        break;
                    }
                    SIGHUP => {
                        info!("Received SIGHUP signal");
                        for section in self.config().sections().iterate() {
                            info!("Section: {}", section.name);
                            for item in section.items {
                                info!("{} = {}", item.0, item.1);
                            }
                        }
                        break;
                    }
                    _ => {
                        info!("Received unknown signal");
                        break;
                    }
                }
            }

            if !running {
                break;
            }

            counter += 1;
            counter_u64 += 1;
            if counter > calseg.counter_max {
                counter = calseg.counter_min;
            }

            // Trigger timestamped measurement data acquisition of the counters
            daq_capture!(counter, event);
            daq_capture!(counter_u64, event);
            event.trigger();

            // Synchronize calibration parameters in calseg
            calseg.sync();

            xcp.write_a2l()?;

            thread::sleep(Duration::from_micros(calseg.delay as u64));
        }

        Ok(())
    }

    fn deinit(&mut self) -> Result<(), Self::Error> {
        info!("XCP shutting down.");
        let xcp = Xcp::get(); //self.get_xcp()?;
        xcp.stop_server();
        std::fs::remove_file("xcpd.a2l")?;
        Ok(())
    }

    fn config(&self) -> &ProcessConfig {
        &self.cfg
    }
}

fn main() {
    let cfg = ProcessConfig::new(
        "xcpd",
        "/var/run/xcpd.pid",
        "/etc/xcpd/xcpd.conf",
        "/",
        "/var/log/xcpd.log",
        "/var/log/xcpd.log",
        "/var/log/xcpd.log",
        log::LevelFilter::Debug,
    )
    .expect("Failed to create process config");

    let mut daemon = Daemon::new(XcpProcess::new(cfg));
    daemon.run().expect("Failed to run daemon");
}<|MERGE_RESOLUTION|>--- conflicted
+++ resolved
@@ -1,188 +1,173 @@
-use xcp::*;
-use xcp_type_description::prelude::*;
-
-use log::{info, LevelFilter};
-use serde::{Deserialize, Serialize};
-use signal_hook::{
-    consts::{SIGHUP, SIGINT, SIGTERM},
-    iterator::Signals,
-};
-use thiserror::Error;
-
-use std::{thread, time::Duration};
-
-#[derive(Serialize, Deserialize, Debug, Clone, Copy, XcpTypeDescription)]
-struct CalPage1 {
-    #[type_description(comment = "Max counter value", min = "0", max = "1023")]
-    counter_max: u32,
-    #[type_description(comment = "Min counter value", min = "0", max = "1023")]
-    counter_min: u32,
-    #[type_description(comment = "Task delay time in us", min = "0", max = "1000000", unit = "us")]
-    delay: u32,
-}
-
-// Default value for the calibration parameters
-const CAL_PAGE: CalPage1 = CalPage1 {
-    counter_min: 5,
-    counter_max: 10,
-    delay: 100000,
-};
-
-#[derive(Error, Debug)]
-enum XcpProcessError {
-    #[error("An XCP error occurred: {0}")]
-    XcpError(#[from] XcpError),
-    // #[error("XCP instance not initialized")]
-    // UninitializedError,
-    #[error("General error: {0}")]
-    GeneralError(String),
-    #[error("IO error: {0}")]
-    IoError(#[from] std::io::Error),
-}
-
-struct XcpProcess {
-    //xcp: Option<Arc<&'static Xcp>>,
-    cfg: ProcessConfig,
-}
-
-impl XcpProcess {
-    fn new(config: ProcessConfig) -> Self {
-        XcpProcess { /*xcp: None,*/ cfg: config }
-    }
-
-    // fn get_xcp(&self) -> Result<&Xcp, XcpProcessError> {
-    //     self.xcp.as_ref().map(|arc| **arc).ok_or(XcpProcessError::UninitializedError)
-    // }
-}
-
-impl Process for XcpProcess {
-    type Error = XcpProcessError;
-
-    fn init(&mut self) -> Result<(), Self::Error> {
-        env_logger::Builder::new().target(env_logger::Target::Stdout).filter_level(LevelFilter::Info).init();
-
-        let host = self.config().sections().get_value("Server Config", "host").unwrap();
-        let port = self.config().sections().get_value("Server Config", "port").unwrap();
-
-        let host: std::net::Ipv4Addr = host.parse().expect("Invalid ip addr, parse failed");
-        let port: u16 = port.parse().expect("Invalid port, parse failed");
-
-<<<<<<< HEAD
-        let xcp = XcpBuilder::new(self.config().name())
-=======
-        XcpBuilder::new("xcpd")
->>>>>>> 61c42bd0
-            .set_log_level(XcpLogLevel::Info)
-            .set_epk("EPK_")
-            .start_server(XcpTransportLayer::Udp, host, port)?;
-
-        //self.xcp = Some(Arc::new(xcp));
-
-        info!("XCP server initialized - {:?}:{}", host, port);
-
-        Ok(())
-    }
-
-    fn run(&mut self) -> Result<(), Self::Error> {
-        // Create a calibration segment with default values
-        // and register the calibration parameters
-        let xcp = Xcp::get(); // self.get_xcp()?;
-        let calseg = xcp.create_calseg("calseg", &CAL_PAGE);
-        calseg.register_fields();
-
-        // Measurement signal
-        let mut counter: u32 = calseg.counter_min;
-        let mut counter_u64: u64 = 0;
-
-        // Register a measurement event and bind it to the measurement signal
-        let mut event = daq_create_event!("mainloop", 16);
-
-        let mut signals = Signals::new(&[SIGINT, SIGTERM, SIGHUP]).map_err(|e| XcpProcessError::GeneralError(e.to_string()))?;
-
-        let mut running = true;
-
-        while running {
-            for signal in signals.pending() {
-                match signal {
-                    SIGTERM => {
-                        info!("Received SIGTERM signal");
-                        running = false;
-                        break;
-                    }
-                    SIGINT => {
-                        info!("Received SIGINT signal");
-                        running = false;
-                        break;
-                    }
-                    SIGHUP => {
-                        info!("Received SIGHUP signal");
-                        for section in self.config().sections().iterate() {
-                            info!("Section: {}", section.name);
-                            for item in section.items {
-                                info!("{} = {}", item.0, item.1);
-                            }
-                        }
-                        break;
-                    }
-                    _ => {
-                        info!("Received unknown signal");
-                        break;
-                    }
-                }
-            }
-
-            if !running {
-                break;
-            }
-
-            counter += 1;
-            counter_u64 += 1;
-            if counter > calseg.counter_max {
-                counter = calseg.counter_min;
-            }
-
-            // Trigger timestamped measurement data acquisition of the counters
-            daq_capture!(counter, event);
-            daq_capture!(counter_u64, event);
-            event.trigger();
-
-            // Synchronize calibration parameters in calseg
-            calseg.sync();
-
-            xcp.write_a2l()?;
-
-            thread::sleep(Duration::from_micros(calseg.delay as u64));
-        }
-
-        Ok(())
-    }
-
-    fn deinit(&mut self) -> Result<(), Self::Error> {
-        info!("XCP shutting down.");
-        let xcp = Xcp::get(); //self.get_xcp()?;
-        xcp.stop_server();
-        std::fs::remove_file("xcpd.a2l")?;
-        Ok(())
-    }
-
-    fn config(&self) -> &ProcessConfig {
-        &self.cfg
-    }
-}
-
-fn main() {
-    let cfg = ProcessConfig::new(
-        "xcpd",
-        "/var/run/xcpd.pid",
-        "/etc/xcpd/xcpd.conf",
-        "/",
-        "/var/log/xcpd.log",
-        "/var/log/xcpd.log",
-        "/var/log/xcpd.log",
-        log::LevelFilter::Debug,
-    )
-    .expect("Failed to create process config");
-
-    let mut daemon = Daemon::new(XcpProcess::new(cfg));
-    daemon.run().expect("Failed to run daemon");
-}+use xcp::*;
+use xcp_type_description::prelude::*;
+
+use log::info;
+use serde::{Deserialize, Serialize};
+use signal_hook::{
+    consts::{SIGHUP, SIGINT, SIGTERM},
+    iterator::Signals,
+};
+use thiserror::Error;
+
+use std::{thread, time::Duration};
+
+#[derive(Serialize, Deserialize, Debug, Clone, Copy, XcpTypeDescription)]
+struct CalPage1 {
+    #[type_description(comment = "Max counter value", min = "0", max = "1023")]
+    counter_max: u32,
+    #[type_description(comment = "Min counter value", min = "0", max = "1023")]
+    counter_min: u32,
+    #[type_description(comment = "Task delay time in us", min = "0", max = "1000000", unit = "us")]
+    delay: u32,
+}
+
+// Default value for the calibration parameters
+const CAL_PAGE: CalPage1 = CalPage1 {
+    counter_min: 5,
+    counter_max: 10,
+    delay: 100000,
+};
+
+#[derive(Error, Debug)]
+enum XcpProcessError {
+    #[error("An XCP error occurred: {0}")]
+    XcpError(#[from] XcpError),
+    #[error("General error: {0}")]
+    GeneralError(String),
+    #[error("IO error: {0}")]
+    IoError(#[from] std::io::Error),
+}
+
+struct XcpProcess {
+    cfg: ProcessConfig,
+}
+
+impl XcpProcess {
+    fn new(config: ProcessConfig) -> Self {
+        XcpProcess { cfg: config }
+    }
+}
+
+impl Process for XcpProcess {
+    type Error = XcpProcessError;
+
+    fn init(&mut self) -> Result<(), Self::Error> {
+        let host = self.config().sections().get_value("Server Config", "host").unwrap();
+        let port = self.config().sections().get_value("Server Config", "port").unwrap();
+
+        let host: std::net::Ipv4Addr = host.parse().expect("Invalid ip addr, parse failed");
+        let port: u16 = port.parse().expect("Invalid port, parse failed");
+
+        XcpBuilder::new("xcpd")
+            .set_log_level(XcpLogLevel::Info)
+            .set_epk("EPK_")
+            .start_server(XcpTransportLayer::Udp, host, port)?;
+
+        info!("XCP server initialized - {:?}:{}", host, port);
+
+        Ok(())
+    }
+
+    fn run(&mut self) -> Result<(), Self::Error> {
+        // Create a calibration segment with default values
+        // and register the calibration parameters
+        let xcp = Xcp::get();
+        let calseg = xcp.create_calseg("calseg", &CAL_PAGE);
+        calseg.register_fields();
+
+        // Measurement signal
+        let mut counter: u32 = calseg.counter_min;
+        let mut counter_u64: u64 = 0;
+
+        // Register a measurement event and bind it to the measurement signal
+        let mut event = daq_create_event!("mainloop", 16);
+
+        let mut signals = Signals::new(&[SIGINT, SIGTERM, SIGHUP]).map_err(|e| XcpProcessError::GeneralError(e.to_string()))?;
+
+        let mut running = true;
+
+        while running {
+            for signal in signals.pending() {
+                match signal {
+                    SIGTERM => {
+                        info!("Received SIGTERM signal");
+                        running = false;
+                        break;
+                    }
+                    SIGINT => {
+                        info!("Received SIGINT signal");
+                        running = false;
+                        break;
+                    }
+                    SIGHUP => {
+                        info!("Received SIGHUP signal");
+                        for section in self.config().sections().iterate() {
+                            info!("Section: {}", section.name);
+                            for item in section.items {
+                                info!("{} = {}", item.0, item.1);
+                            }
+                        }
+                        break;
+                    }
+                    _ => {
+                        info!("Received unknown signal");
+                        break;
+                    }
+                }
+            }
+
+            if !running {
+                break;
+            }
+
+            counter += 1;
+            counter_u64 += 1;
+            if counter > calseg.counter_max {
+                counter = calseg.counter_min;
+            }
+
+            // Trigger timestamped measurement data acquisition of the counters
+            daq_capture!(counter, event);
+            daq_capture!(counter_u64, event);
+            event.trigger();
+
+            // Synchronize calibration parameters in calseg
+            calseg.sync();
+
+            xcp.write_a2l()?;
+
+            thread::sleep(Duration::from_micros(calseg.delay as u64));
+        }
+
+        Ok(())
+    }
+
+    fn deinit(&mut self) -> Result<(), Self::Error> {
+        info!("XCP shutting down.");
+        let xcp = Xcp::get(); //self.get_xcp()?;
+        xcp.stop_server();
+        std::fs::remove_file("xcpd.a2l")?;
+        Ok(())
+    }
+
+    fn config(&self) -> &ProcessConfig {
+        &self.cfg
+    }
+}
+
+fn main() {
+    let cfg = ProcessConfig::new(
+        "xcpd",
+        "/var/run/xcpd.pid",
+        "/etc/xcpd/xcpd.conf",
+        "/",
+        "/var/log/xcpd.log",
+        "/var/log/xcpd.log",
+        "/var/log/xcpd.log",
+        log::LevelFilter::Debug,
+    )
+    .expect("Failed to create process config");
+
+    let mut daemon = Daemon::new(XcpProcess::new(cfg));
+    daemon.run().expect("Failed to run daemon");
+}