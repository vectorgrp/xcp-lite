--- conflicted
+++ resolved
@@ -84,17 +84,10 @@
 
     /// Create a new XCP event
     pub fn new(num: u16, index: u16) -> XcpEvent {
-<<<<<<< HEAD
-        assert!((num as usize) < XcpEvent::XCP_MAX_EVENTS, "Maximum number of events exceeded");
-        unsafe {
-            XCP_EVENT_MAP[num as usize] = num;
-        }
-=======
         assert!(
             (num as usize) < XcpEvent::XCP_MAX_EVENTS,
             "Maximum number of events exceeded"
         );
->>>>>>> 0b6596be
         XcpEvent { num, index }
     }
 
