use log::LevelFilter;
use std::collections::HashMap;

pub struct ProcessConfig {
    name: &'static str,
    pid_fpath: &'static str,
    cwd: &'static str,
    stdin: &'static str,
    stdout: &'static str,
    stderr: &'static str,
    log_level: LevelFilter,
    sections: Sections,
}

impl ProcessConfig {
<<<<<<< HEAD
    pub fn new(
        name: &'static str,
        pid_fpath: &'static str,
        cfg_path: &'static str,
        workdir: &'static str,
        stdin: &'static str,
        stdout: &'static str,
        stderr: &'static str,
        log_level: LevelFilter,
    ) -> Result<Self, std::io::Error> {
=======
    pub fn new(name: &'static str, pid_fpath: &'static str, cfg_path: &'static str, cwd: &'static str, stdio: &'static str) -> Result<Self, std::io::Error> {
>>>>>>> 61c42bd0
        let sections = Sections::from_file(cfg_path)?;

        Ok(Self {
            name: name,
            pid_fpath: pid_fpath,
            cwd: workdir,
            stdin: stdin,
            stdout: stdout,
            stderr: stderr,
            log_level: log_level,
            sections,
        })
    }

    pub fn name(&self) -> &'static str {
        self.name
    }

    pub fn pid_fpath(&self) -> &'static str {
        self.pid_fpath
    }

    pub fn workdir(&self) -> &'static str {
        self.cwd
    }

    pub fn stdin(&self) -> &'static str {
        self.stdin
    }

    pub fn stdout(&self) -> &'static str {
        self.stdout
    }

    pub fn stderr(&self) -> &'static str {
        self.stderr
    }

    pub fn sections(&self) -> &Sections {
        &self.sections
    }

    pub fn loglvl(&self) -> LevelFilter {
        self.log_level
    }
}

impl Default for ProcessConfig {
    fn default() -> Self {
        Self {
            name: "xcpd",
            cwd: "/",
            stdin: "/var/log/xcpd.log",
            stdout: "/var/log/xcpd.log",
            stderr: "/var/log/xcpd.log",
            pid_fpath: "/var/run/xcpd.pid",
            log_level: LevelFilter::Info,
            sections: Sections::default(),
        }
    }
}

pub struct Sections(HashMap<String, HashMap<String, String>>);

impl Sections {
    pub fn from_file(file: &str) -> Result<Self, std::io::Error> {
        let content = std::fs::read_to_string(file)?;
        let mut items = HashMap::new();
        let mut current_section = None;

        for line in content.lines() {
            let line = line.trim();

            if line.is_empty() || line.starts_with('#') {
                continue;
            }

            if line.starts_with('[') && line.ends_with(']') {
                current_section = Some(line[1..line.len() - 1].to_string());
                items.insert(current_section.clone().unwrap(), HashMap::new());
            } else if let Some(section) = &current_section {
                let mut parts = line.splitn(2, '=');
                if let (Some(key), Some(value)) = (parts.next(), parts.next()) {
                    items.get_mut(section).unwrap().insert(key.trim().to_string(), value.trim().to_string());
                }
            }
        }

        Ok(Self(items))
    }

    // Equivalent to get_value in the original implementation
    pub fn get_value(&self, section: &str, key: &str) -> Option<&String> {
        self.0.get(section).and_then(|s| s.get(key))
    }

    // Section iterator similar to the original implementation
    pub fn iterate(&self) -> SectionIter<'_> {
        SectionIter { inner: self.0.iter() }
    }
}

impl Default for Sections {
    fn default() -> Self {
        Self(HashMap::new())
    }
}

pub struct Section<'a> {
    pub name: &'a str,
    pub items: &'a HashMap<String, String>,
}

#[allow(dead_code)]
pub struct SectionItemIter<'a> {
    inner: std::collections::hash_map::Iter<'a, String, String>,
}

impl<'a> Iterator for SectionIter<'a> {
    type Item = Section<'a>;

    fn next(&mut self) -> Option<Self::Item> {
        self.inner.next().map(|(name, items)| Section { name: name.as_str(), items })
    }
}

pub struct SectionIter<'a> {
    inner: std::collections::hash_map::Iter<'a, String, HashMap<String, String>>,
}

impl<'a> Iterator for SectionItemIter<'a> {
    type Item = (&'a String, &'a String);

    fn next(&mut self) -> Option<Self::Item> {
        self.inner.next()
    }
}<|MERGE_RESOLUTION|>--- conflicted
+++ resolved
@@ -1,166 +1,162 @@
-use log::LevelFilter;
-use std::collections::HashMap;
-
-pub struct ProcessConfig {
-    name: &'static str,
-    pid_fpath: &'static str,
-    cwd: &'static str,
-    stdin: &'static str,
-    stdout: &'static str,
-    stderr: &'static str,
-    log_level: LevelFilter,
-    sections: Sections,
-}
-
-impl ProcessConfig {
-<<<<<<< HEAD
-    pub fn new(
-        name: &'static str,
-        pid_fpath: &'static str,
-        cfg_path: &'static str,
-        workdir: &'static str,
-        stdin: &'static str,
-        stdout: &'static str,
-        stderr: &'static str,
-        log_level: LevelFilter,
-    ) -> Result<Self, std::io::Error> {
-=======
-    pub fn new(name: &'static str, pid_fpath: &'static str, cfg_path: &'static str, cwd: &'static str, stdio: &'static str) -> Result<Self, std::io::Error> {
->>>>>>> 61c42bd0
-        let sections = Sections::from_file(cfg_path)?;
-
-        Ok(Self {
-            name: name,
-            pid_fpath: pid_fpath,
-            cwd: workdir,
-            stdin: stdin,
-            stdout: stdout,
-            stderr: stderr,
-            log_level: log_level,
-            sections,
-        })
-    }
-
-    pub fn name(&self) -> &'static str {
-        self.name
-    }
-
-    pub fn pid_fpath(&self) -> &'static str {
-        self.pid_fpath
-    }
-
-    pub fn workdir(&self) -> &'static str {
-        self.cwd
-    }
-
-    pub fn stdin(&self) -> &'static str {
-        self.stdin
-    }
-
-    pub fn stdout(&self) -> &'static str {
-        self.stdout
-    }
-
-    pub fn stderr(&self) -> &'static str {
-        self.stderr
-    }
-
-    pub fn sections(&self) -> &Sections {
-        &self.sections
-    }
-
-    pub fn loglvl(&self) -> LevelFilter {
-        self.log_level
-    }
-}
-
-impl Default for ProcessConfig {
-    fn default() -> Self {
-        Self {
-            name: "xcpd",
-            cwd: "/",
-            stdin: "/var/log/xcpd.log",
-            stdout: "/var/log/xcpd.log",
-            stderr: "/var/log/xcpd.log",
-            pid_fpath: "/var/run/xcpd.pid",
-            log_level: LevelFilter::Info,
-            sections: Sections::default(),
-        }
-    }
-}
-
-pub struct Sections(HashMap<String, HashMap<String, String>>);
-
-impl Sections {
-    pub fn from_file(file: &str) -> Result<Self, std::io::Error> {
-        let content = std::fs::read_to_string(file)?;
-        let mut items = HashMap::new();
-        let mut current_section = None;
-
-        for line in content.lines() {
-            let line = line.trim();
-
-            if line.is_empty() || line.starts_with('#') {
-                continue;
-            }
-
-            if line.starts_with('[') && line.ends_with(']') {
-                current_section = Some(line[1..line.len() - 1].to_string());
-                items.insert(current_section.clone().unwrap(), HashMap::new());
-            } else if let Some(section) = &current_section {
-                let mut parts = line.splitn(2, '=');
-                if let (Some(key), Some(value)) = (parts.next(), parts.next()) {
-                    items.get_mut(section).unwrap().insert(key.trim().to_string(), value.trim().to_string());
-                }
-            }
-        }
-
-        Ok(Self(items))
-    }
-
-    // Equivalent to get_value in the original implementation
-    pub fn get_value(&self, section: &str, key: &str) -> Option<&String> {
-        self.0.get(section).and_then(|s| s.get(key))
-    }
-
-    // Section iterator similar to the original implementation
-    pub fn iterate(&self) -> SectionIter<'_> {
-        SectionIter { inner: self.0.iter() }
-    }
-}
-
-impl Default for Sections {
-    fn default() -> Self {
-        Self(HashMap::new())
-    }
-}
-
-pub struct Section<'a> {
-    pub name: &'a str,
-    pub items: &'a HashMap<String, String>,
-}
-
-#[allow(dead_code)]
-pub struct SectionItemIter<'a> {
-    inner: std::collections::hash_map::Iter<'a, String, String>,
-}
-
-impl<'a> Iterator for SectionIter<'a> {
-    type Item = Section<'a>;
-
-    fn next(&mut self) -> Option<Self::Item> {
-        self.inner.next().map(|(name, items)| Section { name: name.as_str(), items })
-    }
-}
-
-pub struct SectionIter<'a> {
-    inner: std::collections::hash_map::Iter<'a, String, HashMap<String, String>>,
-}
-
-impl<'a> Iterator for SectionItemIter<'a> {
-    type Item = (&'a String, &'a String);
-
-    fn next(&mut self) -> Option<Self::Item> {
-        self.inner.next()
-    }
-}+use log::LevelFilter;
+use std::collections::HashMap;
+
+pub struct ProcessConfig {
+    name: &'static str,
+    pid_fpath: &'static str,
+    cwd: &'static str,
+    stdin: &'static str,
+    stdout: &'static str,
+    stderr: &'static str,
+    log_level: LevelFilter,
+    sections: Sections,
+}
+
+impl ProcessConfig {
+    pub fn new(
+        name: &'static str,
+        pid_fpath: &'static str,
+        cfg_path: &'static str,
+        workdir: &'static str,
+        stdin: &'static str,
+        stdout: &'static str,
+        stderr: &'static str,
+        log_level: LevelFilter,
+    ) -> Result<Self, std::io::Error> {
+        let sections = Sections::from_file(cfg_path)?;
+
+        Ok(Self {
+            name: name,
+            pid_fpath: pid_fpath,
+            cwd: workdir,
+            stdin: stdin,
+            stdout: stdout,
+            stderr: stderr,
+            log_level: log_level,
+            sections,
+        })
+    }
+
+    pub fn name(&self) -> &'static str {
+        self.name
+    }
+
+    pub fn pid_fpath(&self) -> &'static str {
+        self.pid_fpath
+    }
+
+    pub fn workdir(&self) -> &'static str {
+        self.cwd
+    }
+
+    pub fn stdin(&self) -> &'static str {
+        self.stdin
+    }
+
+    pub fn stdout(&self) -> &'static str {
+        self.stdout
+    }
+
+    pub fn stderr(&self) -> &'static str {
+        self.stderr
+    }
+
+    pub fn sections(&self) -> &Sections {
+        &self.sections
+    }
+
+    pub fn loglvl(&self) -> LevelFilter {
+        self.log_level
+    }
+}
+
+impl Default for ProcessConfig {
+    fn default() -> Self {
+        Self {
+            name: "xcpd",
+            cwd: "/",
+            stdin: "/var/log/xcpd.log",
+            stdout: "/var/log/xcpd.log",
+            stderr: "/var/log/xcpd.log",
+            pid_fpath: "/var/run/xcpd.pid",
+            log_level: LevelFilter::Info,
+            sections: Sections::default(),
+        }
+    }
+}
+
+pub struct Sections(HashMap<String, HashMap<String, String>>);
+
+impl Sections {
+    pub fn from_file(file: &str) -> Result<Self, std::io::Error> {
+        let content = std::fs::read_to_string(file)?;
+        let mut items = HashMap::new();
+        let mut current_section = None;
+
+        for line in content.lines() {
+            let line = line.trim();
+
+            if line.is_empty() || line.starts_with('#') {
+                continue;
+            }
+
+            if line.starts_with('[') && line.ends_with(']') {
+                current_section = Some(line[1..line.len() - 1].to_string());
+                items.insert(current_section.clone().unwrap(), HashMap::new());
+            } else if let Some(section) = &current_section {
+                let mut parts = line.splitn(2, '=');
+                if let (Some(key), Some(value)) = (parts.next(), parts.next()) {
+                    items.get_mut(section).unwrap().insert(key.trim().to_string(), value.trim().to_string());
+                }
+            }
+        }
+
+        Ok(Self(items))
+    }
+
+    // Equivalent to get_value in the original implementation
+    pub fn get_value(&self, section: &str, key: &str) -> Option<&String> {
+        self.0.get(section).and_then(|s| s.get(key))
+    }
+
+    // Section iterator similar to the original implementation
+    pub fn iterate(&self) -> SectionIter<'_> {
+        SectionIter { inner: self.0.iter() }
+    }
+}
+
+impl Default for Sections {
+    fn default() -> Self {
+        Self(HashMap::new())
+    }
+}
+
+pub struct Section<'a> {
+    pub name: &'a str,
+    pub items: &'a HashMap<String, String>,
+}
+
+#[allow(dead_code)]
+pub struct SectionItemIter<'a> {
+    inner: std::collections::hash_map::Iter<'a, String, String>,
+}
+
+impl<'a> Iterator for SectionIter<'a> {
+    type Item = Section<'a>;
+
+    fn next(&mut self) -> Option<Self::Item> {
+        self.inner.next().map(|(name, items)| Section { name: name.as_str(), items })
+    }
+}
+
+pub struct SectionIter<'a> {
+    inner: std::collections::hash_map::Iter<'a, String, HashMap<String, String>>,
+}
+
+impl<'a> Iterator for SectionItemIter<'a> {
+    type Item = (&'a String, &'a String);
+
+    fn next(&mut self) -> Option<Self::Item> {
+        self.inner.next()
+    }
+}